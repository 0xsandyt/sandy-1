--- conflicted
+++ resolved
@@ -134,10 +134,18 @@
 server.generate_sitemap(true, true, "daily", 0.7, "https://example.com");
 ```
 
-<<<<<<< HEAD
-=======
-
->>>>>>> 7b8b5c25
+### To add all static routes to sitemap
+
+The `Server` also supports generating and updating a sitemap for SEO purposes. You can add routes to the sitemap using `generate_sitemap()`:
+
+```rust
+server.add_route_to_sitemap("/", true, "daily", 0.8, "https://example.com");
+server.add_route_to_sitemap("/about", true, "monthly", 0.5, "https://example.com");
+
+server.generate_sitemap(true, true, "daily", 0.7, "https://example.com");
+```
+
+
 ## Static Routes
 
 You can serve static content by defining static routes. For example, serving a static HTML file:
